from __future__ import annotations

import string
from itertools import product, combinations, groupby
from collections import namedtuple, defaultdict
from typing import NamedTuple, Callable, Tuple, Dict
from functools import reduce, cached_property
import linecache
import warnings
import operator
from dataclasses import dataclass
import inspect
import builtins
import keyword

from sympy import simplify, sympify, Add, Mul, Symbol, expand
from sympy.utilities.iterables import iterable, flatten
from sympy.printing.lambdarepr import LambdaPrinter


@dataclass
class AdditionChains:
    limit: int

    @cached_property
    def minimal_chains(self) -> Dict[int, Tuple[int, ...]]:
        chains = {1: (1,)}
        while any(i not in chains for i in range(1, self.limit + 1)):
            for chain in chains.copy().values():
                right_summand = chain[-1]
                for left_summand in chain:
                    value = left_summand + right_summand
                    if value <= self.limit and value not in chains:
                        chains[value] = (*chain, value)
        return chains

    def __getitem__(self, n: int) -> Tuple[int, ...]:
        return self.minimal_chains[n]

    def __contains__(self, item):
        return self[item]

def power_supply(x: "MultiVector", exponents: Tuple[int, ...], operation: Callable[["MultiVector", "MultiVector"], "MultiVector"] = operator.mul):
    """
    Generates powers of a given multivector using the least amount of multiplications.
    For example, to raise a multivector :math:`x` to the power :math:`a = 15`, only 5
    multiplications are needed since :math:`x^{2} = x * x`, :math:`x^{3} = x * x^2`,
    :math:`x^{5} = x^2 * x^3`, :math:`x^{10} = x^5 * x^5`, :math:`x^{15} = x^5 * x^{10}`.
    The :class:`power_supply` uses :class:`AdditionChains` to determine these shortest
    chains.

    When called with only a single integer, e.g. :code:`power_supply(x, 15)`, iterating
    over it yields the above sequence in order; ending with :math:`x^{15}`.

    When called with a sequence of integers, the generator instead returns only the requested terms.


    :param x: The MultiVector to be raised to a power.
    :param exponents: When an :code:`int`, this generates the shortest possible way to
        get to :math:`x^a`, where :math:`x`
    """
    if isinstance(exponents, int):
        target = exponents
        addition_chains = AdditionChains(target)
        exponents = addition_chains[target]
    else:
        addition_chains = AdditionChains(max(exponents))

    powers = {1: x}
    for step in exponents:
        if step not in powers:
            chain = addition_chains[step]
            powers[step] = operation(powers[chain[-2]], powers[step - chain[-2]])

        yield powers[step]


class TermTuple(NamedTuple):
    """
    TermTuple represents a single monomial in a product of multivectors.

    :param key_out: is the basis blade to which this monomial belongs.
    :param keys_in: are the input basis blades in this monomial.
    :param sign: Sign of the monomial.
    :param values_in: Input values. Typically, tuple of :class:`sympy.core.symbol.Symbol`.
    :param termstr: The string representation of this monomial, e.g. '-x*y'.
    """
    key_out: int
    keys_in: Tuple[int]
    sign: int
    values_in: Tuple["sympy.core.symbol.Symbol"]
    termstr: str


class CodegenOutput(NamedTuple):
    """
    Output of a codegen function.

    :param keys_out: tuple with the output blades in binary rep.
    :param func: callable that takes (several) sequence(s) of values
        returns a tuple of :code:`len(keys_out)`.
    """
    keys_out: Tuple[int]
    func: Callable


def term_tuple(items, sign_func, keyout_func=operator.xor):
    """
    Create a single term in a multivector product between the basis blades present in `items`.
    """
    keys_in, values_in = zip(*items)
    sign = sign_func(keys_in)
    if not sign:
        return TermTuple(key_out=0, keys_in=keys_in, sign=sign, values_in=values_in, termstr='')
<<<<<<< HEAD
    key_out = keyout_func(*keys_in)
    return TermTuple(key_out, keys_in, sign, values_in,
                     f'{"+" if sign > 0 else "-"}{"*".join(str(v) for v in values_in)}')
=======
    # Values could also have signs, e.g. -x1. Multiply signs by these.
    sign_mod, values_in = zip(*(v.args if isinstance(v, Mul) else (1, v) for v in values_in))
    sign = reduce(operator.mul, sign_mod, sign)
    key_out = reduce(keyout_func, keys_in)
    return TermTuple(key_out=key_out,
                     keys_in=keys_in,
                     sign=sign,
                     values_in=values_in,
                     termstr=f'{"+" if sign > 0 else "-"}{"*".join(str(v) for v in values_in)}')
>>>>>>> 8bd0b79c


def codegen_product(x, y, filter_func=None, sign_func=None, keyout_func=operator.xor):
    """
    Helper function for the codegen of all product-type functions.

    :param x: Fully symbolic :class:`~kingdon.multivector.MultiVector`.
    :param y: Fully symbolic :class:`~kingdon.multivector.MultiVector`.
    :param filter_func: A condition which should be true in the preprocessing of terms.
        Input is a TermTuple.
    :param sign_func: function to compute sign between terms. E.g. algebra.signs[ei, ej]
        for metric dependent products. Input: 2-tuple of blade indices, e.g. (ei, ej).
    :param keyout_func:
    """
    algebra = x.algebra
    if sign_func is None:
        sign_func = lambda pair: algebra.signs[pair]

    # If sign == 0, then the term should be disregarded since it is zero
    terms = filter(lambda tt: tt.sign, (term_tuple(items, sign_func, keyout_func=keyout_func)
                                        for items in product(x.items(), y.items())))
    if filter_func is not None:
        terms = filter(filter_func, terms)
<<<<<<< HEAD

    res = defaultdict(str)
    for term in terms:
        if term.key_out in res:
            res[term.key_out] += term.termstr
        else:
            res[term.key_out] = term.termstr[1:] if term.termstr[0] == '+' else term.termstr
    return dict(sorted(res.items()))
=======
    # TODO: Can we loop over the basis blades in such a way that no sort is needed?
    # TODO: perhaps a simple res = {} is faster than sort and groupby?
    if not symbolic:
        res = defaultdict(str)
        for term in terms:
            res[term.key_out] += term.termstr
        return res
    res = defaultdict(int)
    for term in terms:
        res[term.key_out] += reduce(operator.mul, term.values_in, term.sign)
    return res
>>>>>>> 8bd0b79c


def codegen_gp(x, y):
    """
    Generate the geometric product between :code:`x` and :code:`y`.

    :param x: Fully symbolic :class:`~kingdon.multivector.MultiVector`.
    :param y: Fully symbolic :class:`~kingdon.multivector.MultiVector`.
    :return: tuple with integers indicating the basis blades present in the
        product in binary convention, and a lambda function that perform the product.
    """
    return codegen_product(x, y)


def codegen_sw(x, y):
    """
    Generate the conjugation of :code:`y` by :code:`x`: :math:`x y \widetilde{x}`.

    :return: tuple of keys in binary representation and a lambda function.
    """
    return x * y * ~x


def codegen_cp(x, y):
    """
    Generate the commutator product of :code:`x` and :code:`y`: :code:`x.cp(y) = 0.5*(x*y-y*x)`.

    :return: tuple of keys in binary representation and a lambda function.
    """
    algebra = x.algebra
    filter_func = lambda tt: (algebra.signs[tt.keys_in] - algebra.signs[tt.keys_in[::-1]])
    return codegen_product(x, y, filter_func=filter_func)


def codegen_acp(x, y):
    """
    Generate the anti-commutator product of :code:`x` and :code:`y`: :code:`x.acp(y) = 0.5*(x*y+y*x)`.

    :return: tuple of keys in binary representation and a lambda function.
    """
    algebra = x.algebra
    filter_func = lambda tt: (algebra.signs[tt.keys_in] + algebra.signs[tt.keys_in[::-1]])
    return codegen_product(x, y, filter_func=filter_func)


def codegen_ip(x, y, diff_func=abs):
    """
    Generate the inner product of :code:`x` and :code:`y`.

    :param diff_func: How to treat the difference between the binary reps of the basis blades.
        if :code:`abs`, compute the symmetric inner product. When :code:`lambda x: -x` this
        function generates left-contraction, and when :code:`lambda x: x`, right-contraction.
    :return: tuple of keys in binary representation and a lambda function.
    """
    algebra = x.algebra
    filter_func = lambda tt: tt.key_out == diff_func(tt.keys_in[0] - tt.keys_in[1])
    return codegen_product(x, y, filter_func=filter_func)


def codegen_lc(x, y):
    """
    Generate the left-contraction of :code:`x` and :code:`y`.

    :return: tuple of keys in binary representation and a lambda function.
    """
    return codegen_ip(x, y, diff_func=lambda x: -x)


def codegen_rc(x, y):
    """
    Generate the right-contraction of :code:`x` and :code:`y`.

    :return: tuple of keys in binary representation and a lambda function.
    """
    return codegen_ip(x, y, diff_func=lambda x: x)


def codegen_sp(x, y):
    """
    Generate the scalar product of :code:`x` and :code:`y`.

    :return: tuple of keys in binary representation and a lambda function.
    """
    return codegen_ip(x, y, diff_func=lambda x: 0)


def codegen_proj(x, y):
    """
    Generate the projection of :code:`x` onto :code:`y`: :math:`(x \cdot y) \widetilde{y}`.

    :return: tuple of keys in binary representation and a lambda function.
    """
<<<<<<< HEAD
    return (x | y) * ~y
=======
    return (x * y) * ~y
>>>>>>> 8bd0b79c


def codegen_op(x, y):
    """
    Generate the outer product of :code:`x` and :code:`y`: :code:`x.op(y) = x ^ y`.

    :x: MultiVector
    :y: MultiVector
    :return: dictionary with integer keys indicating the corresponding basis blade in binary convention,
        and values which are a 3-tuple of indices in `x`, indices in `y`, and a lambda function.
    """
    algebra = x.algebra
    filter_func = lambda tt: tt.key_out == sum(tt.keys_in)
    sign_func = lambda pair: (-1)**algebra.swaps[pair]
    return codegen_product(x, y, filter_func=filter_func, sign_func=sign_func)


def codegen_rp(x, y):
    """
    Generate the regressive product of :code:`x` and :code:`y`:,
    :math:`x \\vee y`.

    :param x:
    :param y:
    :return: tuple of keys in binary representation and a lambda function.
    """
    algebra = x.algebra
    keyout_func = lambda tot, key_in: len(algebra) - 1 - (key_in ^ tot)
    filter_func = lambda tt: len(algebra) - 1 == sum(tt.keys_in) - tt.key_out
    # Sign is composed of dualization of each blade, exterior product, and undual.
    sign_func = lambda pair: (
        algebra.signs[pair[0], len(algebra) - 1 - pair[0]] *
        algebra.signs[pair[1], len(algebra) - 1 - pair[1]] *
        (-1)**algebra.swaps[len(algebra) - 1 - pair[0], len(algebra) - 1 - pair[1]] *
        algebra.signs[len(algebra) - 1 - (pair[0] ^ pair[1]), pair[0] ^ pair[1]]
    )

    return codegen_product(
        x, y,
        filter_func=filter_func,
        keyout_func=keyout_func,
        sign_func=sign_func,
    )


Fraction = namedtuple('Fraction', ['numer', 'denom'])
Fraction.__doc__ = """
Tuple representing a fraction.
"""


class LambdifyInput(NamedTuple):
    """ Strike package for the Lambdify function. """
    funcname: str
    args: dict
    expr_dict: dict
    dependencies: list


def codegen_inv(y, x=None, symbolic=False):
    alg = y.algebra
<<<<<<< HEAD
    if alg.d < 6:
        num, denom = codegen_hitzer_inv(y, symbolic=True)
    else:
        num, denom = codegen_shirokov_inv(y, symbolic=True)
=======
    num, denom = codegen_shirokov_inv(y, symbolic=True)
>>>>>>> 8bd0b79c
    num = num if x is None else x * num

    if symbolic:
        return Fraction(num, denom)

<<<<<<< HEAD
    d = alg.scalar(name='d', symbolcls=alg.codegen_symbolcls)
    denom_inv = alg.scalar([1 / denom])
    yinv = num * d.e  #TODO: this multiply is too gready, would be better if it didnt distribute, & reinstate CSE

    # Prepare all the input for lambdify
    args = {'y': y.values()}
    expr_dict = dict(yinv.items())
    dependencies = list(zip(d.values(), denom_inv.values()))
    return LambdifyInput(
        funcname=f'codegen_inv_{y.type_number}',
        expr_dict=expr_dict,
        args=args,
        dependencies=dependencies,
=======
    d = alg.scalar(name='d')
    denom_inv = alg.scalar([1 / denom])
    yinv = num * d.e  #TODO: this multiply is to gready, would be better if it didnt distribute, & reinstate CSE

    # Prepare all the input for lambdify
    args = {'y': y.values()}
    expr = yinv.values()
    dependencies = list(zip(d.values(), denom_inv.values()))
    return CodegenOutput(
        yinv.keys(),
        lambdify(args, expr, funcname=f'inv_{y.type_number}', dependencies=dependencies, cse=alg.cse)
>>>>>>> 8bd0b79c
    )

def codegen_hitzer_inv(x, symbolic=False):
    """
    Generate code for the inverse of :code:`x` using the Hitzer inverse,
    which works up to 5D algebras.
    """
    alg = x.algebra
    d = alg.d
    if d == 0:
        num = alg.blades.e
    elif d == 1:
        num = x.involute()
    elif d == 2:
        num = x.conjugate()
    elif d == 3:
        xconj = x.conjugate()
        num = xconj * ~(x * xconj)
    elif d == 4:
        xconj = x.conjugate()
        x_xconj = x * xconj
        num = xconj * (x_xconj - 2 * x_xconj.grade(3, 4))
    elif d == 5:
        xconj = x.conjugate()
        x_xconj = x * xconj
        combo = xconj * ~x_xconj
        x_combo = x * combo
        num = combo * (x_combo - 2 * x_combo.grade(1, 4))
    else:
        raise NotImplementedError(f"Closed form inverses are not known in {d=} dimensions.")
    denom = (x * num).e

    if symbolic:
        return Fraction(num, denom)
    return alg.multivector({k: v / denum for k, v in num.items()})

def codegen_shirokov_inv(x, symbolic=False):
    """
    Generate code for the inverse of :code:`x` using the Shirokov inverse,
    which is works in any algebra, but it can be expensive to compute.
    """
    alg = x.algebra
<<<<<<< HEAD
    n = 2 ** ((alg.d + 1) // 2)  # Sympify ratio to keep the ratios exact and avoid floating point errors.
=======
    n = sympify(2 ** ((alg.d + 1) // 2))  # Sympify ratio to keep the ratios exact and avoid floating point errors.
>>>>>>> 8bd0b79c
    supply = power_supply(x, tuple(range(1, n + 1)))  # Generate powers of x efficiently.
    powers = []
    cs = []
    xs = []
    for i in range(1, n + 1):
        powers.append(next(supply))
        xi = powers[i - 1]
        for j in range(i - 1):
            power_idx = i - j - 2
            xi_diff = powers[power_idx] * cs[j]
            xi = xi - xi_diff
        if xi.grades == (0,):
            break
        xs.append(xi)
<<<<<<< HEAD
        cs.append(s if (s := xi.e) == 0 else n * s / i)

    if i == 1:
        adj = alg.blades.e
=======
        cs.append((n / i) * xi.e)

    if i == 1:
        adj = alg.blades['e']
>>>>>>> 8bd0b79c
    else:
        adj = xs[-1] - cs[-1]

    if symbolic:
        return Fraction(adj, xi.e)
    return alg.multivector({k: v / xi.e for k, v in adj.items()})


def codegen_div(x, y):
    """
    Generate code for :math:`x y^{-1}`.
    """
    alg = x.algebra
    num, denom = codegen_inv(y, x, symbolic=True)
    if not denom:
        raise ZeroDivisionError
    d = alg.scalar(name='d', symbolcls=alg.codegen_symbolcls)
    denom_inv = alg.scalar([1 / denom])
    res = num * d.e

    # Prepare all the input for lambdify
    args = {'x': x.values(), 'y': y.values()}
<<<<<<< HEAD
    expr_dict = dict(res.items())
    dependencies = list(zip(d.values(), denom_inv.values()))
    return LambdifyInput(
        funcname=f'div_{x.type_number}_x_{y.type_number}',
        expr_dict=expr_dict,
        args=args,
        dependencies=dependencies,
=======
    expr = res.values()
    dependencies = list(zip(d.values(), denom_inv.values()))  #[(d.values(), denom_inv.values())]
    return CodegenOutput(
        res.keys(),
        lambdify(args, expr, funcname=f'div_{x.type_number}_x_{y.type_number}',
                 dependencies=dependencies, cse=alg.cse)
>>>>>>> 8bd0b79c
    )


def codegen_normsq(x):
<<<<<<< HEAD
    return x * ~x
=======
    return codegen_product(x, ~x)
>>>>>>> 8bd0b79c


def codegen_outerexp(x, asterms=False):
    alg = x.algebra
    if len(x.grades) != 1:
        warnings.warn('Outer exponential might not converge for mixed-grade multivectors.', RuntimeWarning)
    k = alg.d

    Ws = [alg.scalar([1]), x]
    j = 2
    while j <= k:
        Wj = Ws[-1] ^ x
        # Dividing like this avoids floating point numbers, which is excellent.
        Wj._values = tuple(v / j for v in Wj._values)
        if Wj:
            Ws.append(Wj)
            j += 1
        else:
            break

    if asterms:
        return Ws
    return reduce(operator.add, Ws)

def codegen_outersin(x):
    odd_Ws = codegen_outerexp(x, asterms=True)[1::2]
    outersin = reduce(operator.add, odd_Ws)
    return outersin


def codegen_outercos(x):
    even_Ws = codegen_outerexp(x, asterms=True)[0::2]
    outercos = reduce(operator.add, even_Ws)
    return outercos


def codegen_outertan(x):
    Ws = codegen_outerexp(x, asterms=True)
    even_Ws, odd_Ws = Ws[0::2], Ws[1::2]
    outercos = reduce(operator.add, even_Ws)
    outersin = reduce(operator.add, odd_Ws)
    outertan = outersin / outercos
    return outertan


def codegen_add(x, y):
    vals = dict(x.items())
    for k, v in y.items():
        if k in vals:
            vals[k] = vals[k] + v
        else:
            vals[k] = v
    return vals


def codegen_sub(x, y):
    vals = dict(x.items())
    for k, v in y.items():
        if k in vals:
            vals[k] = vals[k] - v
        else:
            vals[k] = -v
    return vals

def codegen_neg(x):
    return {k: -v for k, v in x.items()}


def codegen_involutions(x, invert_grades=(2, 3)):
    """
    Codegen for the involutions of Clifford algebras:
    reverse, grade involute, and Clifford involution.

    :param invert_grades: The grades that flip sign under this involution mod 4, e.g. (2, 3) for reversion.
    """
    return {k: -v if bin(k).count('1') % 4 in invert_grades else v
            for k, v in x.items()}


def codegen_reverse(x):
    return codegen_involutions(x, invert_grades=(2, 3))


def codegen_involute(x):
    return codegen_involutions(x, invert_grades=(1, 3))


def codegen_conjugate(x):
    return codegen_involutions(x, invert_grades=(1, 2))


def codegen_sqrt(x):
    """
    Take the square root using the study number approach as described in
    https://doi.org/10.1002/mma.8639
    """
    alg = x.algebra
    if x.grades == (0,):
        return {0: f'({str(x.e)}**0.5)'}
    a, bI = x.grade(0), x - x.grade(0)
    has_solution = len(x.grades) <= 2 and 0 in x.grades
    if not has_solution:
        warnings.warn("Cannot verify that we really are taking the sqrt of a Study number.", RuntimeWarning)

    bI_sq = bI * bI
    if not bI_sq:
        cp = f'({str(a.e)}**0.5)'
    else:
        normS = (a * a - bI * bI).e
        cp = f'(0.5 * ({str(a.e)} + {str(normS)}**0.5)) ** 0.5'
    c = alg.scalar(name='c')
    c2_inv = alg.scalar(name='c2_inv')
    dI = bI * c2_inv
    res = c + dI

    # Prepare all the input for lambdify
    args = {'x': x.values()}
<<<<<<< HEAD
    expr_dict = dict(res.items())
    dependencies = [*zip(c.values(), [cp]), *zip(c2_inv.values(), [f'0.5 / {cp}'])]
    return LambdifyInput(
        funcname=f'sqrt_{x.type_number}',
        expr_dict=expr_dict,
        args=args,
        dependencies=dependencies,
=======
    expr = res.values()
    dependencies = [*zip(c.values(), [cp]), *zip(c2_inv.values(), [f'0.5 / {cp}'])]
    return CodegenOutput(
        res.keys(),
        lambdify(args, expr, funcname=f'sqrt_{x.type_number}', dependencies=dependencies, cse=alg.cse)
>>>>>>> 8bd0b79c
    )


def codegen_polarity(x, undual=False):
    if undual:
        return x * x.algebra.pss
    sign = x.algebra.signs[-1, -1]
    if sign == 1:
        return x * x.algebra.pss
    if sign == -1:
        return x * (-x.algebra.pss)
    if sign == 0:
        raise ZeroDivisionError


def codegen_unpolarity(x):
    return codegen_polarity(x, undual=True)


def codegen_hodge(x, undual=False):
    if undual:
        return x.algebra.multivector(
            {len(x.algebra) - 1 - eI: x.algebra.signs[len(x.algebra) - 1 - eI, eI] * val
             for eI, val in x.items()}
        )
    return x.algebra.multivector(
        {len(x.algebra) - 1 - eI: x.algebra.signs[eI, len(x.algebra) - 1 - eI] * val
         for eI, val in x.items()}
    )


def codegen_unhodge(x):
    return codegen_hodge(x, undual=True)


def _lambdify_mv(free_symbols, mv):
    func = lambdify(free_symbols, mv.values(), funcname=f'custom_{mv.type_number}', cse=mv.algebra.cse)
    return CodegenOutput(tuple(mv.keys()), func)


def do_codegen(codegen, *mvs) -> CodegenOutput:
    """
    :param codegen: callable that performs codegen for the given :code:`mvs`. This can be any callable
        that returns either a :class:`~kingdon.multivector.MultiVector`, a dictionary, or an instance of :class:`CodegenOutput`.
    :param mvs: Any remaining positional arguments are taken to be symbolic :class:`~kingdon.multivector.MultiVector`'s.
    :return: Instance of :class:`CodegenOutput`.
    """
    algebra = mvs[0].algebra
    namespace = algebra.numspace

    res = codegen(*mvs)

    if isinstance(res, CodegenOutput):
        return res
<<<<<<< HEAD

    if isinstance(res, LambdifyInput):
        funcname = res.funcname
        args = res.args
        dependencies = res.dependencies
        res = res.expr_dict
=======
    funcname = f'{codegen.__name__}_' + '_x_'.join(f"{mv.type_number}" for mv in mvs)
    args = {arg_name: arg.values() for arg_name, arg in zip(string.ascii_uppercase, mvs)}
    # Sort the keys in canonical order
    if len(res) > 1:
        keys, exprs = zip(*((k, res[k]) for k in mvs[0].algebra.canon2bin.values() if k in res.keys()))
>>>>>>> 8bd0b79c
    else:
        funcname = f'{codegen.__name__}_' + '_x_'.join(f"{mv.type_number}" for mv in mvs)
        args = {arg_name: arg.values() for arg_name, arg in zip(string.ascii_uppercase, mvs)}
        dependencies = None

    # Sort the keys in canonical order
    res = {k: res[k] for k in algebra.canon2bin.values() if k in res.keys()}

    if not algebra.cse and any(isinstance(v, str) for v in res.values()):
        return func_builder(res, *mvs, funcname=funcname)


    keys, exprs = tuple(res.keys()), tuple(res.values())
    func = lambdify(args, exprs, funcname=funcname, cse=algebra.cse, dependencies=dependencies)
    return CodegenOutput(
        keys, func
    )

def do_compile(codegen, *tapes):
    algebra = tapes[0].algebra
    namespace = algebra.numspace

    res = codegen(*tapes)
    funcname = f'{codegen.__name__}_' + '_x_'.join(f"{tape.type_number}" for tape in tapes)
    funcstr = f"def {funcname}({', '.join(t.expr for t in tapes)}):"
    if not isinstance(res, str):
        funcstr += f"    return {res.expr}"
    else:
        funcstr += f"    return ({res},)"

    funclocals = {}
    filename = f'<{funcname}>'
    c = compile(funcstr, filename, 'exec')
    exec(c, namespace, funclocals)
    # mtime has to be None or else linecache.checkcache will remove it
    linecache.cache[filename] = (len(funcstr), None, funcstr.splitlines(True), filename) # type: ignore

    func = funclocals[funcname]
    return CodegenOutput(
        res.keys() if not isinstance(res, str) else (0,), func
    )


def func_builder(res_vals: defaultdict, *mvs, funcname: str) -> CodegenOutput:
    """
    Build a Python function for the product between given multivectors.

    :param res_vals: Dict to be converted into a function. The keys correspond to the basis blades in binary,
        while the values are strings to be converted into source code.
    :param mvs: all the multivectors that the resulting function is a product of.
    :param funcname: Name of the function. Be aware: if a function by that name already existed, it will be overwritten.
    :return: tuple of output keys of the callable, and the callable.
    """
    args = string.ascii_uppercase[:len(mvs)]
    header = f'def {funcname}({", ".join(args)}):'
    if res_vals:
        body = ''
        for mv, arg in zip(mvs, args):
            body += f'    [{", ".join(str(v) for v in mv.values())}] = {arg}\n'
        return_val = f'    return ({", ".join(res_vals.values())},)'
    else:
        body = ''
        return_val = f'    return tuple()'
    func_source = f'{header}\n{body}\n{return_val}'

    # Dynamically build a function
    func_locals = {}
    c = compile(func_source, funcname, 'exec')
    exec(c, {}, func_locals)

    # Add the generated code to linecache such that it is inspect-safe.
    linecache.cache[funcname] = (len(func_source), None, func_source.splitlines(True), funcname)
    func = func_locals[funcname]
    return CodegenOutput(tuple(res_vals.keys()), func)


def lambdify(args: dict, exprs: tuple, funcname: str, dependencies: tuple = None, printer=LambdaPrinter, dummify=False, cse=False):
    """
    Function that turns symbolic expressions into Python functions. Heavily inspired by
    :mod:`sympy`'s function by the same name, but adapted for the needs of :code:`kingdon`.

    Particularly, this version gives us more control over the names of the function and its
    arguments, and is more performant, particularly when the given expressions are strings.

    Example usage:

    .. code-block ::

        alg = Algebra(2)
        a = alg.multivector(name='a')
        b = alg.multivector(name='b')
        args = {'A': a.values(), 'B': b.values()}
        exprs = tuple(codegen_cp(a, b).values())
        func = lambdify(args, exprs, funcname='cp', cse=False)

    This will produce the following code:

    .. code-block ::

        def cp(A, B):
            [a, a1, a2, a12] = A
            [b, b1, b2, b12] = B
            return (+a1*b2-a2*b1,)

    It is recommended not to call this function directly, but rather to use
    :func:`do_codegen` which provides a clean API around this function.

    :param args: dictionary of type dict[str | Symbol, tuple[Symbol]].
    :param exprs: tuple[Expr]
    :param funcname: string to be used as the bases for the name of the function.
    :param dependencies: These are extra expressions that can be provided such that quantities can be precomputed.
        For example, in the inverse of a multivector, this is used to compute the scalar denominator only once,
        after which all values in expr are multiplied by it. When :code:`cse = True`, these dependencies are also
        included in the CSE process.
    :param cse: If :code:`True` (default), CSE is applied to the expressions and dependencies.
        This typically greatly improves performance and reduces numba's initialization time.
    :return: Function that represents that can be used to calculate the values of exprs.
    """
    if printer is LambdaPrinter:
        printer = LambdaPrinter(
            {'fully_qualified_modules': False, 'inline': True,
             'allow_unknown_functions': True,
             'user_functions': {}}
        )

<<<<<<< HEAD
    tosympy = lambda x: x.tosympy() if hasattr(x, 'tosympy') else x
    args = {name: [tosympy(v) for v in values]
            for name, values in args.items()}
    exprs = tuple(tosympy(expr) for expr in exprs)
    if dependencies is not None:
        dependencies = [(tosympy(y), tosympy(x)) for y, x in dependencies]
=======
    exprs = tuple(expr.tosympy() if hasattr(expr, 'tosympy') else expr for expr in exprs)
    if dependencies is not None:
        dependencies = [(y, x.tosympy() if hasattr(x, 'tosympy') else x)
                        for y, x in dependencies]
>>>>>>> 8bd0b79c
    names = tuple(arg if isinstance(arg, str) else arg.name for arg in args.keys())
    iterable_args = tuple(args.values())

    funcprinter = KingdonPrinter(printer, dummify)

    # TODO: Extend CSE to include the dependencies.
    lhsides, rhsides = zip(*dependencies) if dependencies else ([], [])
    if cse and not any(isinstance(expr, str) for expr in exprs):
        if not callable(cse):
            from sympy.simplify.cse_main import cse
        if dependencies:
            all_exprs = (*exprs, *rhsides)
            cses, _all_exprs = cse(all_exprs, list=False, order='none', ignore=lhsides)
            _exprs, _rhsides = _all_exprs[:-len(rhsides)], _all_exprs[len(exprs):]
            cses.extend(tuple(zip(flatten(lhsides), flatten(_rhsides))))
        else:
            cses, _exprs = cse(exprs, list=False)
    else:
        cses, _exprs = list(zip(flatten(lhsides), flatten(rhsides))), exprs

    if not any(_exprs):
        _exprs = tuple('0' for expr in _exprs)
    funcstr = funcprinter.doprint(funcname, iterable_args, names, _exprs, cses=cses)

    # Provide lambda expression with builtins, and compatible implementation of range
    namespace = {'builtins': builtins, 'range': range}

    funclocals = {}
    filename = f'<{funcname}>'
    c = compile(funcstr, filename, 'exec')
    exec(c, namespace, funclocals)
    # mtime has to be None or else linecache.checkcache will remove it
    linecache.cache[filename] = (len(funcstr), None, funcstr.splitlines(True), filename) # type: ignore

    func = funclocals[funcname]
    return func


class KingdonPrinter:
    def __init__(self, printer=None, dummify=False):
        self._dummify = dummify

        #XXX: This has to be done here because of circular imports
        from sympy.printing.lambdarepr import LambdaPrinter

        if printer is None:
            printer = LambdaPrinter()

        if inspect.isfunction(printer):
            self._exprrepr = printer
        else:
            if inspect.isclass(printer):
                printer = printer()

            self._exprrepr = printer.doprint

        # Used to print the generated function arguments in a standard way
        self._argrepr = LambdaPrinter().doprint

    def doprint(self, funcname, args, names, expr, *, cses=()):
        """
        Returns the function definition code as a string.
        """
        funcbody = []

        if not iterable(args):
            args = [args]

        if cses:
            subvars, subexprs = zip(*cses)
            exprs = [expr] + list(subexprs)
            argstrs, exprs = self._preprocess(args, exprs)
            expr, subexprs = exprs[0], exprs[1:]
            cses = zip(subvars, subexprs)
        else:
            argstrs, expr = self._preprocess(args, expr)

        # Generate argument unpacking and final argument list
        funcargs = []
        unpackings = []

        for name, argstr in zip(names, argstrs):
            if iterable(argstr):
                funcargs.append(name)
                unpackings.extend(self._print_unpacking(argstr, funcargs[-1]))
            else:
                funcargs.append(argstr)

        funcsig = 'def {}({}):'.format(funcname, ', '.join(funcargs))

        # Wrap input arguments before unpacking
        funcbody.extend(self._print_funcargwrapping(funcargs))

        funcbody.extend(unpackings)

        for s, e in cses:
            if e is None:
                funcbody.append('del {}'.format(s))
            else:
                funcbody.append('{} = {}'.format(s, self._exprrepr(e)))

        str_expr = _recursive_to_string(self._exprrepr, expr)

        if '\n' in str_expr:
            str_expr = '({})'.format(str_expr)
        funcbody.append('return {}'.format(str_expr))

        funclines = [funcsig]
        funclines.extend(['    ' + line for line in funcbody])

        return '\n'.join(funclines) + '\n'

    @classmethod
    def _is_safe_ident(cls, ident):
        return isinstance(ident, str) and ident.isidentifier() \
                and not keyword.iskeyword(ident)

    def _preprocess(self, args, expr):
        """Preprocess args, expr to replace arguments that do not map
        to valid Python identifiers.

        Returns string form of args, and updated expr.
        """
        argstrs = [None]*len(args)
        for i, arg in enumerate(args):
            if iterable(arg):
                s, expr = self._preprocess(arg, expr)
            elif hasattr(arg, 'name'):
                s = arg.name
            elif hasattr(arg, 'is_symbol') and arg.is_symbol:
                s = self._argrepr(arg)
            else:
                s = str(arg)
            argstrs[i] = s
        return argstrs, expr

    def _print_funcargwrapping(self, args):
        """Generate argument wrapping code.

        args is the argument list of the generated function (strings).

        Return value is a list of lines of code that will be inserted  at
        the beginning of the function definition.
        """
        return []

    def _print_unpacking(self, unpackto, arg):
        """Generate argument unpacking code.

        arg is the function argument to be unpacked (a string), and
        unpackto is a list or nested lists of the variable names (strings) to
        unpack to.
        """
        def unpack_lhs(lvalues):
            return '[{}]'.format(', '.join(
                unpack_lhs(val) if iterable(val) else val for val in lvalues))

        return ['{} = {}'.format(unpack_lhs(unpackto), arg)]

def _recursive_to_string(doprint, arg):
    if isinstance(arg, str):
        return arg
    elif not arg:
        return str(arg)  # Empty list or tuple
    elif iterable(arg):
        if isinstance(arg, list):
            left, right = "[", "]"
        elif isinstance(arg, tuple):
            left, right = "(", ",)"
        else:
            raise NotImplementedError("unhandled type: %s, %s" % (type(arg), arg))
        return ''.join((left, ', '.join(_recursive_to_string(doprint, e) for e in arg), right))
    else:
        return doprint(arg)<|MERGE_RESOLUTION|>--- conflicted
+++ resolved
@@ -112,21 +112,9 @@
     sign = sign_func(keys_in)
     if not sign:
         return TermTuple(key_out=0, keys_in=keys_in, sign=sign, values_in=values_in, termstr='')
-<<<<<<< HEAD
     key_out = keyout_func(*keys_in)
     return TermTuple(key_out, keys_in, sign, values_in,
                      f'{"+" if sign > 0 else "-"}{"*".join(str(v) for v in values_in)}')
-=======
-    # Values could also have signs, e.g. -x1. Multiply signs by these.
-    sign_mod, values_in = zip(*(v.args if isinstance(v, Mul) else (1, v) for v in values_in))
-    sign = reduce(operator.mul, sign_mod, sign)
-    key_out = reduce(keyout_func, keys_in)
-    return TermTuple(key_out=key_out,
-                     keys_in=keys_in,
-                     sign=sign,
-                     values_in=values_in,
-                     termstr=f'{"+" if sign > 0 else "-"}{"*".join(str(v) for v in values_in)}')
->>>>>>> 8bd0b79c
 
 
 def codegen_product(x, y, filter_func=None, sign_func=None, keyout_func=operator.xor):
@@ -150,7 +138,6 @@
                                         for items in product(x.items(), y.items())))
     if filter_func is not None:
         terms = filter(filter_func, terms)
-<<<<<<< HEAD
 
     res = defaultdict(str)
     for term in terms:
@@ -159,19 +146,6 @@
         else:
             res[term.key_out] = term.termstr[1:] if term.termstr[0] == '+' else term.termstr
     return dict(sorted(res.items()))
-=======
-    # TODO: Can we loop over the basis blades in such a way that no sort is needed?
-    # TODO: perhaps a simple res = {} is faster than sort and groupby?
-    if not symbolic:
-        res = defaultdict(str)
-        for term in terms:
-            res[term.key_out] += term.termstr
-        return res
-    res = defaultdict(int)
-    for term in terms:
-        res[term.key_out] += reduce(operator.mul, term.values_in, term.sign)
-    return res
->>>>>>> 8bd0b79c
 
 
 def codegen_gp(x, y):
@@ -264,11 +238,7 @@
 
     :return: tuple of keys in binary representation and a lambda function.
     """
-<<<<<<< HEAD
     return (x | y) * ~y
-=======
-    return (x * y) * ~y
->>>>>>> 8bd0b79c
 
 
 def codegen_op(x, y):
@@ -330,20 +300,15 @@
 
 def codegen_inv(y, x=None, symbolic=False):
     alg = y.algebra
-<<<<<<< HEAD
     if alg.d < 6:
         num, denom = codegen_hitzer_inv(y, symbolic=True)
     else:
         num, denom = codegen_shirokov_inv(y, symbolic=True)
-=======
-    num, denom = codegen_shirokov_inv(y, symbolic=True)
->>>>>>> 8bd0b79c
     num = num if x is None else x * num
 
     if symbolic:
         return Fraction(num, denom)
 
-<<<<<<< HEAD
     d = alg.scalar(name='d', symbolcls=alg.codegen_symbolcls)
     denom_inv = alg.scalar([1 / denom])
     yinv = num * d.e  #TODO: this multiply is too gready, would be better if it didnt distribute, & reinstate CSE
@@ -357,19 +322,6 @@
         expr_dict=expr_dict,
         args=args,
         dependencies=dependencies,
-=======
-    d = alg.scalar(name='d')
-    denom_inv = alg.scalar([1 / denom])
-    yinv = num * d.e  #TODO: this multiply is to gready, would be better if it didnt distribute, & reinstate CSE
-
-    # Prepare all the input for lambdify
-    args = {'y': y.values()}
-    expr = yinv.values()
-    dependencies = list(zip(d.values(), denom_inv.values()))
-    return CodegenOutput(
-        yinv.keys(),
-        lambdify(args, expr, funcname=f'inv_{y.type_number}', dependencies=dependencies, cse=alg.cse)
->>>>>>> 8bd0b79c
     )
 
 def codegen_hitzer_inv(x, symbolic=False):
@@ -412,11 +364,7 @@
     which is works in any algebra, but it can be expensive to compute.
     """
     alg = x.algebra
-<<<<<<< HEAD
-    n = 2 ** ((alg.d + 1) // 2)  # Sympify ratio to keep the ratios exact and avoid floating point errors.
-=======
-    n = sympify(2 ** ((alg.d + 1) // 2))  # Sympify ratio to keep the ratios exact and avoid floating point errors.
->>>>>>> 8bd0b79c
+    n = 2 ** ((alg.d + 1) // 2)
     supply = power_supply(x, tuple(range(1, n + 1)))  # Generate powers of x efficiently.
     powers = []
     cs = []
@@ -431,17 +379,10 @@
         if xi.grades == (0,):
             break
         xs.append(xi)
-<<<<<<< HEAD
         cs.append(s if (s := xi.e) == 0 else n * s / i)
 
     if i == 1:
         adj = alg.blades.e
-=======
-        cs.append((n / i) * xi.e)
-
-    if i == 1:
-        adj = alg.blades['e']
->>>>>>> 8bd0b79c
     else:
         adj = xs[-1] - cs[-1]
 
@@ -464,7 +405,6 @@
 
     # Prepare all the input for lambdify
     args = {'x': x.values(), 'y': y.values()}
-<<<<<<< HEAD
     expr_dict = dict(res.items())
     dependencies = list(zip(d.values(), denom_inv.values()))
     return LambdifyInput(
@@ -472,23 +412,11 @@
         expr_dict=expr_dict,
         args=args,
         dependencies=dependencies,
-=======
-    expr = res.values()
-    dependencies = list(zip(d.values(), denom_inv.values()))  #[(d.values(), denom_inv.values())]
-    return CodegenOutput(
-        res.keys(),
-        lambdify(args, expr, funcname=f'div_{x.type_number}_x_{y.type_number}',
-                 dependencies=dependencies, cse=alg.cse)
->>>>>>> 8bd0b79c
     )
 
 
 def codegen_normsq(x):
-<<<<<<< HEAD
     return x * ~x
-=======
-    return codegen_product(x, ~x)
->>>>>>> 8bd0b79c
 
 
 def codegen_outerexp(x, asterms=False):
@@ -606,7 +534,6 @@
 
     # Prepare all the input for lambdify
     args = {'x': x.values()}
-<<<<<<< HEAD
     expr_dict = dict(res.items())
     dependencies = [*zip(c.values(), [cp]), *zip(c2_inv.values(), [f'0.5 / {cp}'])]
     return LambdifyInput(
@@ -614,13 +541,6 @@
         expr_dict=expr_dict,
         args=args,
         dependencies=dependencies,
-=======
-    expr = res.values()
-    dependencies = [*zip(c.values(), [cp]), *zip(c2_inv.values(), [f'0.5 / {cp}'])]
-    return CodegenOutput(
-        res.keys(),
-        lambdify(args, expr, funcname=f'sqrt_{x.type_number}', dependencies=dependencies, cse=alg.cse)
->>>>>>> 8bd0b79c
     )
 
 
@@ -675,20 +595,12 @@
 
     if isinstance(res, CodegenOutput):
         return res
-<<<<<<< HEAD
 
     if isinstance(res, LambdifyInput):
         funcname = res.funcname
         args = res.args
         dependencies = res.dependencies
         res = res.expr_dict
-=======
-    funcname = f'{codegen.__name__}_' + '_x_'.join(f"{mv.type_number}" for mv in mvs)
-    args = {arg_name: arg.values() for arg_name, arg in zip(string.ascii_uppercase, mvs)}
-    # Sort the keys in canonical order
-    if len(res) > 1:
-        keys, exprs = zip(*((k, res[k]) for k in mvs[0].algebra.canon2bin.values() if k in res.keys()))
->>>>>>> 8bd0b79c
     else:
         funcname = f'{codegen.__name__}_' + '_x_'.join(f"{mv.type_number}" for mv in mvs)
         args = {arg_name: arg.values() for arg_name, arg in zip(string.ascii_uppercase, mvs)}
@@ -814,19 +726,12 @@
              'user_functions': {}}
         )
 
-<<<<<<< HEAD
     tosympy = lambda x: x.tosympy() if hasattr(x, 'tosympy') else x
     args = {name: [tosympy(v) for v in values]
             for name, values in args.items()}
     exprs = tuple(tosympy(expr) for expr in exprs)
     if dependencies is not None:
         dependencies = [(tosympy(y), tosympy(x)) for y, x in dependencies]
-=======
-    exprs = tuple(expr.tosympy() if hasattr(expr, 'tosympy') else expr for expr in exprs)
-    if dependencies is not None:
-        dependencies = [(y, x.tosympy() if hasattr(x, 'tosympy') else x)
-                        for y, x in dependencies]
->>>>>>> 8bd0b79c
     names = tuple(arg if isinstance(arg, str) else arg.name for arg in args.keys())
     iterable_args = tuple(args.values())
 
